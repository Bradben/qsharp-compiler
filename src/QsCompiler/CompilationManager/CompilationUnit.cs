﻿// Copyright (c) Microsoft Corporation. All rights reserved.
// Licensed under the MIT License.

using System;
using System.Collections.Generic;
using System.Collections.Immutable;
using System.Collections.ObjectModel;
using System.Linq;
using System.Threading;
using Microsoft.Quantum.QsCompiler.DataTypes;
using Microsoft.Quantum.QsCompiler.Diagnostics;
using Microsoft.Quantum.QsCompiler.ReservedKeywords;
using Microsoft.Quantum.QsCompiler.SymbolManagement;
using Microsoft.Quantum.QsCompiler.SyntaxProcessing;
using Microsoft.Quantum.QsCompiler.SyntaxTokens;
using Microsoft.Quantum.QsCompiler.SyntaxTree;
using Microsoft.Quantum.QsCompiler.Transformations.SearchAndReplace;
using Microsoft.VisualStudio.LanguageServer.Protocol;
using static Microsoft.Quantum.QsCompiler.ReservedKeywords.AssemblyConstants;


namespace Microsoft.Quantum.QsCompiler.CompilationBuilder
{
    /// <summary>
    /// this representation will change depending on the binary format in which we ship compiled Q# code
    /// </summary>
    public class References
    {
        public class Headers
        {
            public readonly ImmutableArray<CallableDeclarationHeader> Callables;
            public readonly ImmutableArray<(SpecializationDeclarationHeader, SpecializationImplementation)> Specializations;
            public readonly ImmutableArray<TypeDeclarationHeader> Types;

            internal Headers(string source,
                IEnumerable<CallableDeclarationHeader> callables = null, 
                IEnumerable<(SpecializationDeclarationHeader, SpecializationImplementation)> specs = null, 
                IEnumerable<TypeDeclarationHeader> types = null)
            {
                NonNullable<string> SourceOr(NonNullable<string> origSource) => NonNullable<string>.New(source ?? origSource.Value);
                this.Types = types?.Select(t => t.FromSource(SourceOr(t.SourceFile))).ToImmutableArray() ?? ImmutableArray<TypeDeclarationHeader>.Empty;
                this.Callables = callables?.Select(c => c.FromSource(SourceOr(c.SourceFile))).ToImmutableArray() ?? ImmutableArray<CallableDeclarationHeader>.Empty;
                this.Specializations = specs?.Select(s => (s.Item1.FromSource(SourceOr(s.Item1.SourceFile)), s.Item2 ?? SpecializationImplementation.External)).ToImmutableArray() 
                    ?? ImmutableArray<(SpecializationDeclarationHeader, SpecializationImplementation)>.Empty;
            }

<<<<<<< HEAD
=======
            /// <summary>
            /// Initializes a set of reference headers based on the given syntax tree loaded from the specified source. 
            /// The source is expected to be the path to the dll from which the syntax has been loaded. 
            /// Returns an empty set of headers if the given syntax tree is null. 
            /// </summary>
>>>>>>> 899cd836
            public Headers(NonNullable<string> source, IEnumerable<QsNamespace> syntaxTree) : this (
                source.Value, 
                syntaxTree?.Callables().Where(c => c.SourceFile.Value.EndsWith(".qs")).Select(CallableDeclarationHeader.New),
                syntaxTree?.Specializations().Where(c => c.SourceFile.Value.EndsWith(".qs")).Select(s => (SpecializationDeclarationHeader.New(s), s.Implementation)), 
                syntaxTree?.Types().Where(c => c.SourceFile.Value.EndsWith(".qs")).Select(TypeDeclarationHeader.New))
            { }

            internal Headers(NonNullable<string> source, IEnumerable<(string, string)> attributes) : this(
                source.Value,
                References.CallableHeaders(attributes), 
                References.SpecializationHeaders(attributes).Select(h => (h, (SpecializationImplementation)null)), 
                References.TypeHeaders(attributes))
            { }
        }

        private static Func<(string, string), string> IsDeclaration(string declarationType) => (attribute) =>
        {
            var (typeName, serialization) = attribute;
            if (!typeName.Equals(declarationType, StringComparison.InvariantCultureIgnoreCase)) return null;
            return serialization;
        };

        private static IEnumerable<CallableDeclarationHeader> CallableHeaders(IEnumerable<(string, string)> attributes) =>
            attributes.Select(IsDeclaration("CallableDeclarationAttribute")).Where(v => v != null)
                .Select(CallableDeclarationHeader.FromJson).Select(built => built.Item2);

        private static IEnumerable<SpecializationDeclarationHeader> SpecializationHeaders(IEnumerable<(string, string)> attributes) =>
            attributes.Select(IsDeclaration("SpecializationDeclarationAttribute")).Where(v => v != null)
                .Select(SpecializationDeclarationHeader.FromJson).Select(built => built.Item2);

        private static IEnumerable<TypeDeclarationHeader> TypeHeaders(IEnumerable<(string, string)> attributes) =>
            attributes.Select(IsDeclaration("TypeDeclarationAttribute")).Where(v => v != null)
                .Select(TypeDeclarationHeader.FromJson).Select(built => built.Item2);

        /// <summary>
        /// Renames all declarations in the headers for which an alternative name is specified
        /// that may be used when loading a type or callable for testing purposes.
        /// Leaves declarations for which no such name is defined unchanged.
        /// Does not check whether there are any conflicts when using alternative names. 
        /// </summary>
        private static Headers LoadTestNames(string source, Headers headers)
        {
            var renaming = headers.Callables.Where(callable => !callable.Kind.IsTypeConstructor)
                .Select(callable => (callable.QualifiedName, callable.Attributes))
                .Concat(headers.Types.Select(type => (type.QualifiedName, type.Attributes)))
                .ToImmutableDictionary(
                    decl => decl.QualifiedName,
                    decl => SymbolResolution.TryGetTestName(decl.Attributes).ValueOr(decl.QualifiedName));

            static QsDeclarationAttribute Renamed(QsQualifiedName originalName, Tuple<int, int> declLocation)
            {
                var attName = new UserDefinedType(
                    NonNullable<string>.New(GeneratedAttributes.Namespace),
                    NonNullable<string>.New(GeneratedAttributes.LoadedViaTestNameInsteadOf), 
                    QsNullable<Tuple<QsPositionInfo, QsPositionInfo>>.Null
                );
                var attArg = SyntaxGenerator.StringLiteral(
                    NonNullable<string>.New(originalName.ToString()),
                    ImmutableArray<TypedExpression>.Empty
                );
                return new QsDeclarationAttribute(
                    QsNullable<UserDefinedType>.NewValue(attName),
                    attArg,
                    declLocation,
                    QsComments.Empty
                );
            }

            var rename = new RenameReferences(renaming);
            var types = headers.Types
                .Select(type => 
                    renaming.TryGetValue(type.QualifiedName, out var newName) && !type.QualifiedName.Equals(newName) && type.Location.IsValue // TODO: we should instead fully support auto-generated attributes
                    ? type.AddAttribute(Renamed(type.QualifiedName, type.Location.Item.Offset))
                    : type)
                .Select(rename.OnTypeDeclarationHeader);
            var callables = headers.Callables
                .Select(callable => 
                    renaming.TryGetValue(callable.QualifiedName, out var newName) && !callable.QualifiedName.Equals(newName) && callable.Location.IsValue // TODO: we should instead fully support auto-generated attributes
                    ? callable.AddAttribute(Renamed(callable.QualifiedName, callable.Location.Item.Offset))
                    : callable)
                .Select(rename.OnCallableDeclarationHeader);
            var specializations = headers.Specializations.Select(
                specialization => (rename.OnSpecializationDeclarationHeader(specialization.Item1),
                                   rename.Namespaces.OnSpecializationImplementation(specialization.Item2)));
            return new Headers(source, callables, specializations, types);
        }

        /// <summary>
        /// Checks whether the given sequence of elements contains multiple items with the same qualified name. 
        /// Returns a sequence of two strings, with the first one containing the name of the duplication, 
        /// and the second one listing all sources in which it occurs. 
        /// Returns null if the given sequence of elements is null. 
        /// </summary>
        private static IEnumerable<(string, string)> GenerateDiagnosticsForConflicts(IEnumerable<(QsQualifiedName name, NonNullable<string> source, AccessModifier access)> elements) =>
            elements?.Where(e => Namespace.IsDeclarationAccessible(false, e.access))
                     .GroupBy(e => e.name)
                     .Where(g => g.Count() != 1)
                     .Select(g => (g.Key, String.Join(", ", g.Select(e => e.source.Value))))
                     .Select(c => ($"{c.Key.Namespace.Value}.{c.Key.Name.Value}", c.Item2));

        /// <summary>
        /// Dictionary that maps the id of a referenced assembly (given by its location on disk) to the headers defined in that assembly.
        /// </summary>
        public readonly ImmutableDictionary<NonNullable<string>, Headers> Declarations; 

        public static References Empty = 
            new References(ImmutableDictionary<NonNullable<string>, Headers>.Empty);

        /// <summary>
        /// Combines the current references with the given references, and verifies that there are no conflicts. 
        /// Calls the given Action onError with suitable diagnostics if two or more references conflict, 
        /// i.e. if two or more references contain a declaration with the same fully qualified name. 
        /// Throws an ArgumentNullException if the given dictionary of references is null. 
        /// Throws an ArgumentException if the given set shares references with the current one. 
        /// </summary>
        internal References CombineWith(References other, Action<ErrorCode, string[]> onError = null)
        {
            if (other == null) throw new ArgumentNullException(nameof(other));
            if (this.Declarations.Keys.Intersect(other.Declarations.Keys).Any()) throw new ArgumentException("common references exist");
            return new References (this.Declarations.AddRange(other.Declarations), onError: onError); 
        }

        /// <summary>
        /// Returns a new collection with the given reference and all its entries removed. 
        /// Verifies that there are no conflicts for the new set of references. 
        /// Calls the given Action onError with suitable diagnostics if two or more references conflict, 
        /// i.e. if two or more references contain a declaration with the same fully qualified name. 
        /// Throws an ArgumentNullException if the given diagnostics are null. 
        /// </summary>
        internal References Remove(NonNullable<string> source, Action<ErrorCode, string[]> onError = null) =>
            new References(this.Declarations.Remove(source), onError: onError);

        /// <summary>
        /// Given a dictionary that maps the ids of dll files to the corresponding headers,
        /// initializes a new set of references based on the given headers and verifies that there are no conflicts. 
        /// Calls the given Action onError with suitable diagnostics if two or more references conflict, 
        /// i.e. if two or more references contain a declaration with the same fully qualified name. 
        /// If loadTestNames is set to true, then public types and callables declared in referenced assemblies 
        /// are exposed via their test name defined by the corresponding attribute. 
        /// Throws an ArgumentNullException if the given dictionary of references is null. 
        /// </summary>
        public References(ImmutableDictionary<NonNullable<string>, Headers> refs, bool loadTestNames = false, Action<ErrorCode, string[]> onError = null)
        {
            this.Declarations = refs ?? throw new ArgumentNullException(nameof(refs));
            if (loadTestNames)
            {
                this.Declarations = this.Declarations
                    .ToImmutableDictionary(
                        reference => reference.Key, 
                        reference => LoadTestNames(reference.Key.Value, reference.Value)
                    );
            }
            
            if (onError == null) return;
            var conflicting = new List<(string, string)>();
            var callables = this.Declarations.Values.SelectMany(r => r.Callables).Select(c => (c.QualifiedName, c.SourceFile, c.Modifiers.Access));
            var types = this.Declarations.Values.SelectMany(r => r.Types).Select(t => (t.QualifiedName, t.SourceFile, t.Modifiers.Access));
            conflicting.AddRange(GenerateDiagnosticsForConflicts(callables));
            conflicting.AddRange(GenerateDiagnosticsForConflicts(types));

            foreach (var (name, conflicts) in conflicting.Distinct())
            {
                onError?.Invoke(ErrorCode.ConflictInReferences, new[] { name, conflicts});
            }
        }

        /// <summary>
        /// Combines the syntax trees loaded from different source assemblies and combines them into a single syntax tree.
        /// The first item in the given arguments is expected to contain the id of the source from which the syntax tree was loaded, 
        /// and the second item is expected to contain the loaded syntax tree. 
        /// The source file of a declaration in the combined tree will be set to the specified source from which it was loaded, 
        /// and internal declaration as well as their usages will be renamed to avoid conflicts. 
        /// Generates suitable error messages when the given syntax trees contain conflicting declarations, and invokes 
        /// onError with them, if onError is specified and not null. 
        /// Returns true if the given syntax trees do not contain any conflicting declarations and were successfully combined.
        /// Returns false and an empty array of namespaces as out parameter otherwise. 
        /// </summary>
        public static bool CombineSyntaxTrees(out ImmutableArray<QsNamespace> combined, 
            Action<ErrorCode, string[]> onError = null,
            params (NonNullable<string>, ImmutableArray<QsNamespace>)[] loaded)
        {
            combined = ImmutableArray<QsNamespace>.Empty;
            if (loaded == null) return false;

            var (callables, types) = CompilationUnit.RenameInternalDeclarations(
                loaded.SelectMany(loaded => loaded.Item2.Callables().Select(c =>
                    c.WithSourceFile(loaded.Item1)
                    .WithSpecializations(specs => specs.Select(s => s.WithSourceFile(loaded.Item1)).ToImmutableArray()))),
                loaded.SelectMany(loaded => loaded.Item2.Types().Select(t =>
                    t.WithSourceFile(loaded.Item1))));

            var conflicting = new List<(string, string)>();
            var callableElems = callables.Select(c => (c.FullName, c.SourceFile, c.Modifiers.Access));
            var typeElems = types.Select(t => (t.FullName, t.SourceFile, t.Modifiers.Access));
            conflicting.AddRange(GenerateDiagnosticsForConflicts(callableElems));
            conflicting.AddRange(GenerateDiagnosticsForConflicts(typeElems));
            foreach (var (name, conflicts) in conflicting.Distinct())
            {
                onError?.Invoke(ErrorCode.ConflictInReferences, new[] { name, conflicts });
            }

            if (conflicting.Any()) return false;
            combined = CompilationUnit.NewSyntaxTree(callables, types);
            return true;
        }
    }


    /// <summary>
    /// Class representing a compilation; 
    /// apart from storing and providing the means to update the compilation itself, 
    /// it stores referenced content and provides the infrastructure to track global symbols.
    /// IMPORTANT: The responsiblity to update the compilation to match changes to the GlobalSymbols lays within the the managing entity. 
    /// </summary>
    public class CompilationUnit : IReaderWriterLock, IDisposable
    {
        internal static readonly NameDecorator ReferenceDecorator = new NameDecorator("QsReference");

        internal References Externals { get; private set; }
        internal NamespaceManager GlobalSymbols { get; private set; }

        private readonly Dictionary<QsQualifiedName, QsCallable> CompiledCallables;
        private readonly Dictionary<QsQualifiedName, QsCustomType> CompiledTypes;

        private readonly ReaderWriterLockSlim SyncRoot;
        private readonly HashSet<ReaderWriterLockSlim> DependentLocks;

        internal readonly RuntimeCapabilities RuntimeCapabilities;
        internal readonly bool IsExecutable;

        public void Dispose()
        { this.SyncRoot.Dispose(); }

        /// <summary>
        /// Returns a new CompilationUnit to store and update a compilation referencing the given content (if any),
        /// with the given sequence of locks registered as dependent locks if the sequence is not null.
        /// Throws an ArgumentNullException if any of the given locks is.
        /// </summary>
        internal CompilationUnit(RuntimeCapabilities capabilities, bool isExecutable,
            References externals = null, IEnumerable<ReaderWriterLockSlim> dependentLocks = null)
        {
            this.SyncRoot = new ReaderWriterLockSlim(LockRecursionPolicy.SupportsRecursion);
            this.DependentLocks = dependentLocks == null
                ? new HashSet<ReaderWriterLockSlim>()
                : new HashSet<ReaderWriterLockSlim>(dependentLocks);
            if (dependentLocks?.Contains(null) ?? false) throw new ArgumentNullException(nameof(dependentLocks), "one or more of the given locks is null");

            this.RuntimeCapabilities = capabilities;
            this.IsExecutable = isExecutable;

            this.CompiledCallables = new Dictionary<QsQualifiedName, QsCallable>();
            this.CompiledTypes = new Dictionary<QsQualifiedName, QsCustomType>();
            this.UpdateReferences(externals ?? References.Empty);
        }


        /// <summary>
        /// Replaces the GlobalSymbols to match the newly specified references. 
        /// Throws an ArgumentNullException if the given references are null. 
        /// </summary>
        internal void UpdateReferences(References externals)
        {
            this.EnterWriteLock();
            try
            {
                this.Externals = externals ?? throw new ArgumentNullException(nameof(externals));
                this.GlobalSymbols = new NamespaceManager(this, 
                    this.Externals.Declarations.Values.SelectMany(h => h.Callables), 
                    this.Externals.Declarations.Values.SelectMany(h => h.Specializations.Select(t => new Tuple<SpecializationDeclarationHeader, SpecializationImplementation>(t.Item1, t.Item2))), 
                    this.Externals.Declarations.Values.SelectMany(h => h.Types),
                    this.RuntimeCapabilities, this.IsExecutable);
            }
            finally { this.ExitWriteLock(); }
        }

        /// <summary>
        /// Registers the given lock as a dependent lock - 
        /// i.e. whenever both this compilation unit and a dependent lock are required, 
        /// ensures that the compilation unit has to be the outer lock.
        /// Throws an ArgumentNullException if the given lock is null.
        /// </summary>
        internal void RegisterDependentLock(ReaderWriterLockSlim depLock)
        {
            #if DEBUG
            if (depLock == null) throw new ArgumentNullException(nameof(depLock));
            this.SyncRoot.EnterWriteLock();
            try
            {
                lock (this.DependentLocks)
                { this.DependentLocks.Add(depLock); }
            }
            finally { this.SyncRoot.ExitWriteLock(); }
            #endif
        }

        /// <summary>
        /// Removes the given lock from the set of dependent locks.
        /// Returns true if the lock was successfully removed and false otherwise.
        /// Throws an ArgumentNullException if the given lock is null.
        /// </summary>
        internal void UnregisterDependentLock(ReaderWriterLockSlim depLock)
        {
            #if DEBUG
            if (depLock == null) throw new ArgumentNullException(nameof(depLock));
            this.SyncRoot.EnterWriteLock();
            try
            {
                lock (this.DependentLocks)
                { this.DependentLocks.Remove(depLock); }
            }
            finally { this.SyncRoot.ExitWriteLock(); }
            #endif
        }


        // routines replacing the direct access to the sync root

        /// <summary>
        /// Enters a read-lock, provided none of the dependent locks is set, or a compilation lock is aready held. 
        /// Throws an InvalidOperationException if any of the dependent locks is set, but the SyncRoot is not at least read-lock-held.
        /// </summary>
        public void EnterReadLock()
        {
            #if DEBUG
            lock (this.DependentLocks)
            {
                if (this.DependentLocks.Any(l => l.IsAtLeastReadLockHeld()) && !this.SyncRoot.IsAtLeastReadLockHeld())
                { throw new InvalidOperationException("cannot enter read lock when a dependent lock is active"); }
            }
            #endif
            this.SyncRoot.EnterReadLock();
        }
        public void ExitReadLock() => this.SyncRoot.ExitReadLock();

        /// <summary>
        /// Enters an upgradeable read-lock, provided none of the dependent locks is set, or a suitable compilation lock is aready held. 
        /// Throws an InvalidOperationException if any of the dependent locks is set, but the SyncRoot is not at least read-lock-held.
        /// </summary>
        public void EnterUpgradeableReadLock()
        {
            #if DEBUG
            lock (this.DependentLocks)
            {
                if (this.DependentLocks.Any(l => l.IsAtLeastReadLockHeld()) && !this.SyncRoot.IsAtLeastReadLockHeld())
                { throw new InvalidOperationException("cannot enter upgradeable read lock when a dependent lock is active"); }
            }
            #endif
            this.SyncRoot.EnterUpgradeableReadLock();
        }
        public void ExitUpgradeableReadLock() => this.SyncRoot.ExitUpgradeableReadLock();

        /// <summary>
        /// Enters a write-lock, provided none of the dependent locks is set, or a suitable compilation lock is aready held. 
        /// Throws an InvalidOperationException if any of the dependent locks is set, but the SyncRoot is not at least read-lock-held.
        /// </summary>
        public void EnterWriteLock()
        {
            #if DEBUG
            lock (this.DependentLocks)
            {
                if (this.DependentLocks.Any(l => l.IsAtLeastReadLockHeld()) && !this.SyncRoot.IsAtLeastReadLockHeld())
                { throw new InvalidOperationException("cannot enter write lock when a dependent lock is active"); }
            }
            #endif
            this.SyncRoot.EnterWriteLock();
        }
        public void ExitWriteLock() => this.SyncRoot.ExitWriteLock();


        // methods related to accessing and managing information about the compilation

        /// <summary>
        /// Returns all currently compiled Q# callables as ReadOnlyDictionary.
        /// -> Note that the wrapped dictionary may change!
        /// </summary>
        internal IReadOnlyDictionary<QsQualifiedName, QsCallable> GetCallables()
        {
            this.SyncRoot.EnterReadLock();
            try { return new ReadOnlyDictionary<QsQualifiedName, QsCallable>(this.CompiledCallables); }
            finally { this.SyncRoot.ExitReadLock(); }
        }

        /// <summary>
        /// Returns all currently compiled Q# types as ReadOnlyDictionary.
        /// -> Note that the wrapped dictionary may change!
        /// </summary>
        internal IReadOnlyDictionary<QsQualifiedName, QsCustomType> GetTypes()
        {
            this.SyncRoot.EnterReadLock();
            try { return new ReadOnlyDictionary<QsQualifiedName, QsCustomType>(this.CompiledTypes); }
            finally { this.SyncRoot.ExitReadLock(); }
        }

        /// <summary>
        /// If the given updates are not null, replaces the contained types in the compilation, or adds them if they do not yet exist.
        /// Proceeds to remove any types that are not currently listed in GlobalSymbols from the compilation, and updates all position information. 
        /// Throws an ArgumentNullException if any of the given types to update is null.
        /// </summary>
        internal void UpdateTypes(IEnumerable<QsCustomType> updates)
        {
            this.SyncRoot.EnterWriteLock();
            try
            {
                if (updates != null)
                {
                    foreach (var t in updates)
                    {  this.CompiledTypes[t.FullName] = t  ?? throw new ArgumentNullException(nameof(updates), "the given compiled type is null"); }
                }

                // remove all types that are no listed in GlobalSymbols

                var currentlyDefined = this.GlobalSymbols.DefinedTypes().ToImmutableDictionary(decl => decl.QualifiedName);
                var keys = this.CompiledTypes.Keys.ToImmutableArray();
                foreach (var typeName in keys)
                {
                    if (!currentlyDefined.ContainsKey(typeName))
                    { this.CompiledTypes.Remove(typeName); }
                }

                // update the position information for the remaining types

                // NOTE: type constructors are *callables* and hence there may be a temporary discrepancy 
                // between the declared types and the corresponding constructors that needs to be resolved before building

                foreach (var declaration in currentlyDefined)
                {
                    var (fullName, header) = (declaration.Key, declaration.Value);
                    var compilationExists = this.CompiledTypes.TryGetValue(fullName, out QsCustomType compiled);
                    if (!compilationExists) continue; // may happen if a file has been modified during global type checking

                    var type = new QsCustomType(
                        compiled.FullName,
                        compiled.Attributes,
                        compiled.Modifiers,
                        compiled.SourceFile,
                        header.Location,
                        compiled.Type,
                        compiled.TypeItems,
                        compiled.Documentation,
                        compiled.Comments
                    );
                    this.CompiledTypes[fullName] = type;
                }
            }
            finally { this.SyncRoot.ExitWriteLock(); }

        }

        /// <summary>
        /// If the given updates are not null, replaces the contained callables in the compilation, or adds them if they do not yet exist.
        /// Proceeds to remove any callables and specializations that are not currently listed in GlobalSymbols from the compilation, 
        /// and updates the position information for all callables and specializations. 
        /// Throws an ArgumentNullException if any of the given callables to update is null.
        /// </summary>
        internal void UpdateCallables(IEnumerable<QsCallable> updates)
        {
            this.SyncRoot.EnterWriteLock();
            try
            {
                foreach (var c in updates ?? Array.Empty<QsCallable>())
                {
                    if (c?.Specializations == null || c.Specializations.Contains(null))
                    { throw new ArgumentNullException(nameof(updates), "the given compiled callable or specialization is null"); }
                    this.CompiledCallables[c.FullName] = c;
                }

                // remove all types and callables that are not listed in GlobalSymbols

                var currentlyDefined = this.GlobalSymbols.DefinedCallables().ToImmutableDictionary(decl => decl.QualifiedName);
                var keys = this.CompiledCallables.Keys.ToImmutableArray();
                foreach (var callableName in keys)
                {
                    if (!currentlyDefined.ContainsKey(callableName))
                    { this.CompiledCallables.Remove(callableName); }  // todo: needs adaption if we want to support external specializations
                }

                // update the position information for the remaining types and callables, keeping only the specializations that are listed in GlobalSymbols

                // NOTE: It indeed needs to be possible that a compilation is still missing for an entry that is listed in GlobalSymbols.
                // Rather than a discrepancy, this is the case when a file has been modified during global type checking - 
                // in that case the global type checking does not yield a valid compilation for everything, 
                // but still needs to be able to update the compilations that are valid. The same goes for specializations. 

                foreach (var declaration in currentlyDefined)
                {
                    var (fullName, header) = (declaration.Key, declaration.Value);
                    if (header.Kind.IsTypeConstructor) 
                    {
                        var defaultSpec = new QsSpecialization(QsSpecializationKind.QsBody, header.QualifiedName, header.Attributes, 
                            header.SourceFile, header.Location, QsNullable<ImmutableArray<ResolvedType>>.Null, header.Signature, SpecializationImplementation.Intrinsic, 
                            ImmutableArray<string>.Empty, QsComments.Empty);
                        this.CompiledCallables[fullName] = new QsCallable(
                            header.Kind,
                            header.QualifiedName,
                            header.Attributes,
                            header.Modifiers,
                            header.SourceFile,
                            header.Location,
                            header.Signature,
                            header.ArgumentTuple,
                            ImmutableArray.Create(defaultSpec),
                            header.Documentation,
                            QsComments.Empty
                        );
                        continue;
                    }

                    var compilationExists = this.CompiledCallables.TryGetValue(fullName, out QsCallable compiled);
                    if (!compilationExists) continue; // may happen if a file has been modified during global type checking

                    // TODO: this needs adaption if we want to support type specializations
                    var specializations = this.GlobalSymbols.DefinedSpecializations(header.QualifiedName).Select(defined =>
                    {
                        var specHeader = defined.Item2;
                        var compiledSpecs = compiled.Specializations.Where(spec => 
                            spec.Kind == specHeader.Kind &&
                            spec.TypeArguments.Equals(specHeader.TypeArguments)
                        ); 
                        QsCompilerError.Verify(compiledSpecs.Count() <= 1, "more than one specialization of the same kind exists");
                        if (!compiledSpecs.Any()) return null; // may happen if a file has been modified during global type checking

                        var compiledSpec = compiledSpecs.Single();
                        return new QsSpecialization(compiledSpec.Kind, compiledSpec.Parent, compiledSpec.Attributes,
                            compiledSpec.SourceFile, specHeader.Location, compiledSpec.TypeArguments, compiledSpec.Signature, compiledSpec.Implementation, 
                            compiledSpec.Documentation, compiledSpec.Comments); 
                    })
                    .Where(spec => spec != null).ToImmutableArray();

                    var callable = new QsCallable(
                        compiled.Kind,
                        compiled.FullName,
                        compiled.Attributes,
                        compiled.Modifiers,
                        compiled.SourceFile,
                        header.Location, 
                        compiled.Signature,
                        compiled.ArgumentTuple,
                        specializations,
                        compiled.Documentation,
                        compiled.Comments
                    );
                    this.CompiledCallables[fullName] = callable;
                }
            }
            finally { this.SyncRoot.ExitWriteLock(); }
        }

        /// <summary>
        /// Constructs a suitable callable for a given callable declaration header - 
        /// i.e. given all information about a callable except the implementation of its specializations, 
        /// constructs a QsCallable with the implementation of each specialization set to External. 
        /// Throws an ArgumentNullException if the given header is null.
        /// </summary>
        private QsCallable GetImportedCallable(CallableDeclarationHeader header)
        {
            // TODO: this needs to be adapted if we want to support external specializations
            if (header == null) throw new ArgumentNullException(nameof(header));
            if (Namespace.IsDeclarationAccessible(false, header.Modifiers.Access))
            {
                var definedSpecs = this.GlobalSymbols.DefinedSpecializations(header.QualifiedName);
                QsCompilerError.Verify(definedSpecs.Length == 0,
                                       "external specializations are currently not supported");
            }

            var specializations =
                this.GlobalSymbols
                .ImportedSpecializations(header.QualifiedName)
                .Where(specialization =>
                    // Either the callable is externally accessible, or all of its specializations must be defined in
                    // the same reference as the callable.
                    Namespace.IsDeclarationAccessible(false, header.Modifiers.Access) ||
                    specialization.Item1.SourceFile.Equals(header.SourceFile))
                .Select(specialization =>
                {
                    var (specHeader, implementation) = specialization;
                    var specSignature = specHeader.Kind.IsQsControlled || specHeader.Kind.IsQsControlledAdjoint
                        ? SyntaxGenerator.BuildControlled(header.Signature)
                        : header.Signature;
                    return new QsSpecialization(
                        specHeader.Kind, header.QualifiedName, specHeader.Attributes, specHeader.SourceFile,
                        specHeader.Location, specHeader.TypeArguments, specSignature, implementation,
                        specHeader.Documentation, QsComments.Empty);
                })
                .ToImmutableArray();
            return new QsCallable(
                header.Kind,
                header.QualifiedName,
                header.Attributes,
                header.Modifiers,
                header.SourceFile,
                header.Location,
                header.Signature,
                header.ArgumentTuple,
                specializations,
                header.Documentation,
                QsComments.Empty
            );
        }

        /// <summary>
        /// Constructs a suitable type for a given type declaration header. 
        /// Throws an ArgumentNullException if the given header is null.
        /// </summary>
        private QsCustomType GetImportedType(TypeDeclarationHeader header)
        {
            if (header == null) throw new ArgumentNullException(nameof(header));
            return new QsCustomType(
                header.QualifiedName,
                header.Attributes,
                header.Modifiers,
                header.SourceFile,
                header.Location,
                header.Type,
                header.TypeItems,
                header.Documentation,
                QsComments.Empty
            );
        }

        /// <summary>
        /// Builds a syntax tree containing the given callables and types, 
        /// and attaches the documentation specified by the given dictionary - if any - to each namespace. 
        /// All elements within a namespace will be sorted in alphabetical order. 
        /// Throws an ArgumentNullException if the given callables or types are null. 
        /// </summary>
        public static ImmutableArray<QsNamespace> NewSyntaxTree(
            IEnumerable<QsCallable> callables, IEnumerable<QsCustomType> types, 
            IReadOnlyDictionary<NonNullable<string>, ILookup<NonNullable<string>, ImmutableArray<string>>> documentation = null)
        {
            if (callables == null) throw new ArgumentNullException(nameof(callables));
            if (types == null) throw new ArgumentNullException(nameof(types));
            var emptyLookup = Array.Empty<NonNullable<string>>().ToLookup(ns => ns, _ => ImmutableArray<string>.Empty);

            static string QualifiedName(QsQualifiedName fullName) => $"{fullName.Namespace.Value}.{fullName.Name.Value}";
            static string ElementName(QsNamespaceElement e) =>
                e is QsNamespaceElement.QsCustomType t ? QualifiedName(t.Item.FullName) :
                e is QsNamespaceElement.QsCallable c ? QualifiedName(c.Item.FullName) : null;
            var namespaceElements = callables.Select(c => (c.FullName.Namespace, QsNamespaceElement.NewQsCallable(c)))
                .Concat(types.Select(t => (t.FullName.Namespace, QsNamespaceElement.NewQsCustomType(t))));
            return namespaceElements
                .ToLookup(element => element.Item1, element => element.Item2)
                .Select(elements => new QsNamespace(elements.Key, elements.OrderBy(ElementName).ToImmutableArray(), 
                    documentation != null && documentation.TryGetValue(elements.Key, out var doc) ? doc : emptyLookup))
                .ToImmutableArray();
        }

        /// <summary>
        /// Returns the built Q# compilation reflecting the current internal state.
        /// Note that functor generation directives are *not* evaluated in the the returned compilation,
        /// and the returned compilation may contain invalid parts. 
        /// Throws an InvalidOperationException if a callable definition is listed in GlobalSymbols for which no compilation exists. 
        /// </summary>
        public QsCompilation Build()
        {
            this.SyncRoot.EnterReadLock();
            try
            {
                // verify that a compilation indeed exists for each type, callable and specialization currently defined in global symbols

                foreach (var declaration in this.GlobalSymbols.DefinedTypes())
                {
                    var compilationExists = this.CompiledTypes.TryGetValue(declaration.QualifiedName, out QsCustomType compiled);
                    if (!compilationExists) throw new InvalidOperationException($"missing compilation for type " +
                        $"{declaration.QualifiedName.Namespace.Value}.{declaration.QualifiedName.Name.Value} defined in '{declaration.SourceFile.Value}'");
                }

                var entryPoints = ImmutableArray.CreateBuilder<QsQualifiedName>();
                foreach (var declaration in this.GlobalSymbols.DefinedCallables())
                {
                    if (declaration.Attributes.Any(BuiltIn.MarksEntryPoint))
                    {
                        entryPoints.Add(declaration.QualifiedName);
                    }

                    var compilationExists = this.CompiledCallables.TryGetValue(declaration.QualifiedName, out QsCallable compiled);
                    if (!compilationExists) throw new InvalidOperationException($"missing compilation for callable " +
                        $"{declaration.QualifiedName.Namespace.Value}.{declaration.QualifiedName.Name.Value} defined in '{declaration.SourceFile.Value}'");

                    foreach (var (_,specHeader) in this.GlobalSymbols.DefinedSpecializations(declaration.QualifiedName))
                    {
                        var compiledSpecs = compiled.Specializations.Where(spec => spec.Kind == specHeader.Kind);
                        QsCompilerError.Verify(compiledSpecs.Count() <= 1, "more than one specialization of the same kind exists"); // currently not supported
                        if (!compiledSpecs.Any()) throw new InvalidOperationException($"missing compilation for specialization " +
                            $"{specHeader.Kind} of {specHeader.Parent.Namespace.Value}.{specHeader.Parent.Name.Value} in '{specHeader.SourceFile.Value}'");
                    }
                }

                // build the syntax tree
                var callables = this.CompiledCallables.Values.Concat(this.GlobalSymbols.ImportedCallables().Select(this.GetImportedCallable));
                var types = this.CompiledTypes.Values.Concat(this.GlobalSymbols.ImportedTypes().Select(this.GetImportedType));
                // Rename imported internal declarations by tagging them with their source file to avoid potentially
                // having duplicate names in the syntax tree.
                var (taggedCallables, taggedTypes) = RenameInternalDeclarations(callables, types, source => Externals.Declarations.ContainsKey(source));
                var tree = NewSyntaxTree(taggedCallables, taggedTypes, this.GlobalSymbols.Documentation());
                return new QsCompilation(tree, entryPoints.ToImmutable());
            }
            finally { this.SyncRoot.ExitReadLock(); }
        }

        /// <summary>
        /// Returns a look-up that contains the names of all namespaces and the corresponding short hand, if any, 
        /// imported within a certain source file for the given namespace.
        /// Throws an ArgumentException if no namespace with the given name exists. 
        /// </summary>
        public ILookup<NonNullable<string>, (NonNullable<string>, string)> GetOpenDirectives(NonNullable<string> nsName)
        {
            this.SyncRoot.EnterReadLock();
            try { return this.GlobalSymbols.OpenDirectives(nsName); }
            finally { this.SyncRoot.ExitReadLock(); }
        }

        /// <summary>
        /// Determines the closest preceding specialization for the given position in the given file. 
        /// Returns the name of the parent callable, its position in the file as well as the position of the relevant specialization as out parameters. 
        /// Returns null without setting any of the out parameters if the given file or position is null, or if the parent callable could not be determined. 
        /// Sets the correct namespace name and callable position but returns no implementation if the given position is within a callable declaration.
        /// </summary>
        internal QsScope TryGetSpecializationAt(FileContentManager file, Position pos, 
            out QsQualifiedName callableName, out Position callablePos, out Position specializationPos)
        {
            (callableName, callablePos, specializationPos) = (null, null, null);
            if (file == null || pos == null || !Utils.IsValidPosition(pos, file)) return null;

            var nsName = file.TryGetNamespaceAt(pos);
            if (nsName == null) return null;
            var root = file.TryGetClosestSpecialization(pos);
            if (root == null) return null;

            var ((cName, cPos), (specKind, sPos)) = root.Value;
            (callablePos, specializationPos) = (cPos, sPos); 
            callableName = new QsQualifiedName(NonNullable<string>.New(nsName), cName);

            QsSpecialization GetSpecialization(QsQualifiedName fullName, QsSpecializationKind kind)
            {
                if (kind == null || fullName == null) return null;
                if (!this.GetCallables().TryGetValue(fullName, out var qsCallable)) return null;
                var compiled = qsCallable.Specializations.Where(spec => spec.Kind.Equals(kind));
                QsCompilerError.Verify(compiled.Count() <= 1, "currently expecting at most one specialization per kind");
                return compiled.SingleOrDefault();
            }
            QsSpecialization relevantSpecialization = GetSpecialization(callableName, specKind);
            if (relevantSpecialization == null || sPos == null || !relevantSpecialization.Implementation.IsProvided) return null;

            QsCompilerError.Verify(sPos?.IsSmallerThanOrEqualTo(pos) ?? true, "computed closes preceding specialization does not precede the position in question");
            QsCompilerError.Verify(sPos != null || relevantSpecialization == null, "the position offset should not be null unless the relevant specialization is");
            return ((SpecializationImplementation.Provided)relevantSpecialization.Implementation).Item2;
        }

        /// <summary>
        /// Given all locally defined symbols within a particular specialization of a callable, 
        /// returns a new set of LocalDeclarations with the position information updated to the absolute values,
        /// assuming the given positions for the parent callable and the specialization the symbols are defined in are correct. 
        /// If no LocalDeclarations are given or the given declarations are null, 
        /// returns all (valid) symbols defined as part of the declaration of the parent callable with their position information set to the absolute value. 
        /// Returns an empty set of declarations if the name of the parent callable is null or no callable with the name is currently compiled.
        /// </summary>
        internal LocalDeclarations PositionedDeclarations(QsQualifiedName parentCallable, Position callablePos, Position specPos, LocalDeclarations declarations = null)
        {
            LocalDeclarations TryGetLocalDeclarations()
            {
                if (!this.GetCallables().TryGetValue(parentCallable, out var qsCallable)) return LocalDeclarations.Empty;
                var definedVars = SyntaxGenerator.ExtractItems(qsCallable.ArgumentTuple).ValidDeclarations();
                return new LocalDeclarations(definedVars);
            }

            if (parentCallable == null) return LocalDeclarations.Empty;
            declarations ??= TryGetLocalDeclarations();

            Tuple<int, int> AbsolutePosition(QsNullable<Tuple<int, int>> relOffset) =>
                relOffset.IsNull
                    ? DiagnosticTools.AsTuple(callablePos)
                    : DiagnosticTools.AsTuple(specPos.Add(DiagnosticTools.AsPosition(relOffset.Item)));
            return declarations.WithAbsolutePosition(AbsolutePosition);
        }

        /// <summary>
        /// Returns all locally declared symbols at the given (absolute) position in the given file
        /// and sets the out parameter to the name of the parent callable at that position, 
        /// assuming that the position corresponds to a piece of code within the given file.  
        /// If includeDeclaredAtPosition is set to true, then this includes the symbols declared within the statement at the specified position, 
        /// even if those symbols are *not* visible after the statement ends (e.g. for-loops or qubit allocations). 
        /// Note that if the given position does not correspond to a piece of code but rather to whitespace possibly after a scope ending,
        /// the returned declarations or the set parent name are not necessarily accurate - they are for any actual piece of code, though. 
        /// If the given file or position is null, or if the locally declared symbols could not be determined, returns an empty LocalDeclarations object. 
        /// Sets the parent name to null, if no parent could be determind.
        /// </summary>
        internal LocalDeclarations TryGetLocalDeclarations(FileContentManager file, Position pos, out QsQualifiedName parentCallable, bool includeDeclaredAtPosition = false)
        {
            var implementation = this.TryGetSpecializationAt(file, pos, out parentCallable, out var callablePos, out var specPos);
            var declarations = implementation?.LocalDeclarationsAt(pos.Subtract(specPos), includeDeclaredAtPosition);
            return this.PositionedDeclarations(parentCallable, callablePos, specPos, declarations); 
        }

        /// <summary>
        /// Tags the names of internal callables and types that are from a source that satisfies 
        /// the given predicate with a unique identifier based on the path to their source, 
        /// so that they do not conflict with public callables and types. 
        /// If no predicate is specified or the given predicate is null, tags all types and callables.
        /// Renames all usages to the tagged names.
        /// </summary>
        /// <param name="callables">The callables to rename and update if they are internal.</param>
        /// <param name="types">The types to rename and update if they are internal.</param>
        /// <param name="predicate">If specified, only types and callables from a source for which 
        /// this function returns true are renamed.</param>
        /// <returns>The renamed and updated callables and types.</returns>
        /// <exception cref="ArgumentNullException">Thrown when the given callables or types are null.</exception>
        internal static (IEnumerable<QsCallable>, IEnumerable<QsCustomType>)
            RenameInternalDeclarations(IEnumerable<QsCallable> callables, IEnumerable<QsCustomType> types, 
            Func<NonNullable<string>, bool> predicate = null)
        {
            if (callables == null) throw new ArgumentNullException(nameof(callables));
            if (types == null) throw new ArgumentNullException(nameof(types));
            predicate ??= (_ => true);

            // Assign a unique ID to each reference.
            var ids =
                callables.Select(callable => callable.SourceFile.Value)
                .Concat(types.Select(type => type.SourceFile.Value))
                .Distinct()
                .Where(source => predicate(NonNullable<string>.New(source)))
                .Select((source, index) => (source, index))
                .ToImmutableDictionary(item => item.source, item => item.index);

            ImmutableDictionary<QsQualifiedName, QsQualifiedName> GetMappingForSourceGroup(
                IGrouping<string, (QsQualifiedName name, string source, AccessModifier access)> group) =>
                group
                .Where(item =>
                    !Namespace.IsDeclarationAccessible(false, item.access) &&
                    predicate(NonNullable<string>.New(item.source)))
                .ToImmutableDictionary(item => item.name,
                                       item => ReferenceDecorator.Decorate(item.name, ids[item.source]));

            var transformations =
                callables.Select(callable =>
                    (name: callable.FullName, source: callable.SourceFile.Value, access: callable.Modifiers.Access))
                .Concat(types.Select(type =>
                    (name: type.FullName, source: type.SourceFile.Value, access: type.Modifiers.Access)))
                .GroupBy(item => item.source)
                .ToImmutableDictionary(
                    group => group.Key,
                    group => new RenameReferences(GetMappingForSourceGroup(group)));

            var taggedCallables = callables.Select(
                callable => transformations[callable.SourceFile.Value].Namespaces.OnCallableDeclaration(callable))
                .ToImmutableArray();
            var taggedTypes = types.Select(
                type => transformations[type.SourceFile.Value].Namespaces.OnTypeDeclaration(type))
                .ToImmutableArray();
            return (taggedCallables, taggedTypes);
        }
    }
}<|MERGE_RESOLUTION|>--- conflicted
+++ resolved
@@ -44,14 +44,11 @@
                     ?? ImmutableArray<(SpecializationDeclarationHeader, SpecializationImplementation)>.Empty;
             }
 
-<<<<<<< HEAD
-=======
             /// <summary>
             /// Initializes a set of reference headers based on the given syntax tree loaded from the specified source. 
             /// The source is expected to be the path to the dll from which the syntax has been loaded. 
             /// Returns an empty set of headers if the given syntax tree is null. 
             /// </summary>
->>>>>>> 899cd836
             public Headers(NonNullable<string> source, IEnumerable<QsNamespace> syntaxTree) : this (
                 source.Value, 
                 syntaxTree?.Callables().Where(c => c.SourceFile.Value.EndsWith(".qs")).Select(CallableDeclarationHeader.New),
