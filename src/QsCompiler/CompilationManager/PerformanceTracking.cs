--- conflicted
+++ resolved
@@ -216,11 +216,7 @@
             try
             {
                 var parent = GetTaskParent(task);
-<<<<<<< HEAD
-                var taskId = task.ToString() + (details is null ? string.Empty : $"-{Regex.Replace(details, @"\s+", string.Empty)}");
-=======
                 var taskId = task.ToString() + (leafSuffix is null ? string.Empty : $"-{Regex.Replace(leafSuffix, @"\s+", string.Empty)}");
->>>>>>> 4fa911a8
                 CompilationTaskEvent?.Invoke(eventType, parent?.ToString(), taskId.ToString());
             }
             catch (Exception ex)
