﻿// Copyright (c) Microsoft Corporation. All rights reserved.
// Licensed under the MIT License.

using System;
using System.Collections.Generic;
using System.Collections.Immutable;
using System.Linq;
using Microsoft.Quantum.QsCompiler.CompilationBuilder.DataStructures;
using Microsoft.Quantum.QsCompiler.DataTypes;
using Microsoft.Quantum.QsCompiler.Diagnostics;
using Microsoft.Quantum.QsCompiler.SyntaxProcessing;
using Microsoft.Quantum.QsCompiler.SyntaxTokens;
using Microsoft.Quantum.QsCompiler.TextProcessing;
using Microsoft.Quantum.QsCompiler.Transformations.QsCodeOutput;
using Microsoft.VisualStudio.LanguageServer.Protocol;
using LSP = Microsoft.VisualStudio.LanguageServer.Protocol;


namespace Microsoft.Quantum.QsCompiler.CompilationBuilder
{
    internal static class SuggestedEdits
    {
        /// <summary>
        /// Returns the given edit for the specified file as WorkspaceEdit.
        /// Throws an ArgumentNullException if the given file or any of the given edits is null. 
        /// </summary>
        private static WorkspaceEdit GetWorkspaceEdit(this FileContentManager file, params TextEdit[] edits) 
        {
            if (file == null) throw new ArgumentNullException(nameof(file));
            if (edits == null || edits.Any(edit => edit == null)) throw new ArgumentNullException(nameof(edits));

            var versionedFileId = new VersionedTextDocumentIdentifier { Uri = file.Uri, Version = 1 }; // setting version to null here won't work in VS Code ...
            return new WorkspaceEdit
            {
                DocumentChanges = new[] { new TextDocumentEdit { TextDocument = versionedFileId, Edits = edits } },
                Changes = new Dictionary<string, TextEdit[]> { { file.FileName.Value, edits } }
            };
        }

        /// <summary>
        /// Returns all namespaces in which a callable with the name of the symbol at the given position in the given file belongs to.
        /// Returns an empty collection if any of the arguments is null or if no unqualified symbol exists at that location. 
        /// Returns the name of the identifier as out parameter if an unqualified symbol exists at that location.
        /// </summary>
        private static IEnumerable<NonNullable<string>> NamespaceSuggestionsForIdAtPosition
            (this FileContentManager file, Position pos, CompilationUnit compilation, out string idName)
        {
            var variables = file?.TryGetQsSymbolInfo(pos, true, out CodeFragment _)?.UsedVariables;
            idName = variables != null && variables.Any() ? variables.Single().Symbol.AsDeclarationName(null) : null;
            return idName != null && compilation != null
                ? compilation.GlobalSymbols.NamespacesContainingCallable(NonNullable<string>.New(idName))
                : ImmutableArray<NonNullable<string>>.Empty;
        }

        /// <summary>
        /// Returns all namespaces in which a type with the name of the symbol at the given position in the given file belongs to.
        /// Returns an empty collection if any of the arguments is null or if no unqualified symbol exists at that location. 
        /// Returns the name of the type as out parameter if an unqualified symbol exists at that location.
        /// </summary>
        private static IEnumerable<NonNullable<string>> NamespaceSuggestionsForTypeAtPosition
            (this FileContentManager file, Position pos, CompilationUnit compilation, out string typeName)
        {
            var types = file?.TryGetQsSymbolInfo(pos, true, out CodeFragment _)?.UsedTypes;
            typeName = types != null && types.Any() &&
                types.Single().Type is QsTypeKind<QsType, QsSymbol, QsSymbol, Characteristics>.UserDefinedType udt
                ? udt.Item.Symbol.AsDeclarationName(null) : null;
            return typeName != null && compilation != null
                ? compilation.GlobalSymbols.NamespacesContainingType(NonNullable<string>.New(typeName))
                : ImmutableArray<NonNullable<string>>.Empty;
        }

        /// <summary>
        /// Returns all code fragments in the specified file that overlap with the given range. 
        /// Returns an empty sequence if any of the given arguments is null. 
        /// </summary>
        private static IEnumerable<CodeFragment> FragmentsOverlappingWithRange(this FileContentManager file, LSP.Range range)
        {
            if (file == null || range?.Start == null || range.End == null) return Enumerable.Empty<CodeFragment>();
            var (start, end) = (range.Start.Line, range.End.Line);

            var fragAtStart = file.TryGetFragmentAt(range.Start, out var _, includeEnd: true);
            var inRange = file.GetTokenizedLine(start).Select(t => t.WithUpdatedLineNumber(start)).Where(ContextBuilder.TokensAfter(range.Start)); // does not include fragAtStart
            inRange = start == end
                ? inRange.Where(ContextBuilder.TokensStartingBefore(range.End))
                : inRange.Concat(file.GetTokenizedLines(start + 1, end - start - 1).SelectMany((x, i) => x.Select(t => t.WithUpdatedLineNumber(start + 1 + i))))
                    .Concat(file.GetTokenizedLine(end).Select(t => t.WithUpdatedLineNumber(end)).Where(ContextBuilder.TokensStartingBefore(range.End)));

            var fragments = ImmutableArray.CreateBuilder<CodeFragment>();
            if (fragAtStart != null) fragments.Add(fragAtStart);
            fragments.AddRange(inRange);
            return fragments.ToImmutableArray();
        }

        /// <summary>
        /// Return an enumerable of suitable edits to add open directives for all given namespaces for which no open directive already exists. 
        /// Returns an edit for opening a given namespace even if an alias is already defined for that namespace. 
        /// Returns an empty enumerable if suitable edits could not be determined. 
        /// </summary>
        private static IEnumerable<TextEdit> OpenDirectiveSuggestions(this FileContentManager file, int lineNr, params NonNullable<string>[] namespaces)
        {
            // determine the first fragment in the containing namespace
            var nsElements = file?.NamespaceDeclarationTokens()
                .TakeWhile(t => t.Line <= lineNr).LastOrDefault() // going by line here is fine - inaccuracies if someone has multiple namespace and callable declarations on the same line seem acceptable...
                ?.GetChildren(deep: false);
            var firstInNs = nsElements?.FirstOrDefault()?.GetFragment();
            if (firstInNs?.Kind == null) return Enumerable.Empty<TextEdit>();

            // determine what open directives already exist
            var insertOpenDirAt = firstInNs.GetRange().Start;
            var openDirs = nsElements.Select(t => t.GetFragment().Kind?.OpenedNamespace())
                .TakeWhile(opened => opened?.IsValue ?? false)
                .Select(opened => (
                    opened.Value.Item.Item1.Symbol.AsDeclarationName(null),
                    opened.Value.Item.Item2.IsValue ? opened.Value.Item.Item2.Item.Symbol.AsDeclarationName("") : null))
                .Where(opened => opened.Item1 != null)
                .GroupBy(opened => opened.Item1, opened => opened.Item2) // in case there are duplicate open directives...
                .ToImmutableDictionary(opened => opened.Key, opened => opened.First());

            // range and whitespace info for inserting open directives
            var openDirEditRange = new LSP.Range { Start = insertOpenDirAt, End = insertOpenDirAt };
            var additionalLinesAfterOpenDir = firstInNs.Kind.OpenedNamespace().IsNull ? $"{Environment.NewLine}{Environment.NewLine}" : "";
            var indentationAfterOpenDir = file.GetLine(insertOpenDirAt.Line).Text.Substring(0, insertOpenDirAt.Character);
            var whitespaceAfterOpenDir = $"{Environment.NewLine}{additionalLinesAfterOpenDir}{(String.IsNullOrWhiteSpace(indentationAfterOpenDir) ? indentationAfterOpenDir : "    ")}";

            // construct a suitable edit
            return namespaces.Distinct().Where(ns => !openDirs.Contains(ns.Value, null)).Select(suggestedNS =>  // filter all namespaces that are already open
            {
                var directive = $"{Keywords.importDirectiveHeader.id} {suggestedNS.Value}";
                return new TextEdit { Range = openDirEditRange, NewText = $"{directive};{whitespaceAfterOpenDir}" };
            });
        }

        /// <summary>
        /// Returns a sequence of suggestions on how errors for ambiguous types and callable in the given diagnostics can be fixed, 
        /// given the file for which those diagnostics were generated and the corresponding compilation. 
        /// Returns an empty enumerable if any of the given arguments is null. 
        /// </summary>
        internal static IEnumerable<(string, WorkspaceEdit)> SuggestionsForAmbiguousIdentifiers
            (this FileContentManager file, CompilationUnit compilation, IEnumerable<Diagnostic> diagnostics)
        {
            if (file == null || diagnostics == null) return Enumerable.Empty<(string, WorkspaceEdit)>();
            var ambiguousCallables = diagnostics.Where(DiagnosticTools.ErrorType(ErrorCode.AmbiguousCallable));
            var ambiguousTypes = diagnostics.Where(DiagnosticTools.ErrorType(ErrorCode.AmbiguousType));
            if (!ambiguousCallables.Any() && !ambiguousTypes.Any()) return Enumerable.Empty<(string, WorkspaceEdit)>();

            (string, WorkspaceEdit) SuggestedNameQualification(NonNullable<string> suggestedNS, string id, Position pos)
            {
                var edit = new TextEdit { Range = new LSP.Range { Start = pos, End = pos }, NewText = $"{suggestedNS.Value}." };
                return ($"{suggestedNS.Value}.{id}", file.GetWorkspaceEdit(edit));
            }

            var suggestedIdQualifications = ambiguousCallables.Select(d => d.Range.Start)
                .SelectMany(pos => file.NamespaceSuggestionsForIdAtPosition(pos, compilation, out var id)
                .Select(ns => SuggestedNameQualification(ns, id, pos)));
            var suggestedTypeQualifications = ambiguousTypes.Select(d => d.Range.Start)
                .SelectMany(pos => file.NamespaceSuggestionsForTypeAtPosition(pos, compilation, out var id)
                .Select(ns => SuggestedNameQualification(ns, id, pos)));
            return suggestedIdQualifications.Concat(suggestedTypeQualifications);
        }

        /// <summary>
        /// Returns a sequence of suggestions on how errors for unknown types and callable in the given diagnostics can be fixed, 
        /// given the file for which those diagnostics were generated and the corresponding compilation. 
        /// The given line number is used to determine the containing namespace. 
        /// Returns an empty enumerable if any of the given arguments is null. 
        /// </summary>
        internal static IEnumerable<(string, WorkspaceEdit)> SuggestionsForUnknownIdentifiers
            (this FileContentManager file, CompilationUnit compilation, int lineNr, IEnumerable<Diagnostic> diagnostics)
        {
            if (file == null || diagnostics == null) return Enumerable.Empty<(string, WorkspaceEdit)>();
            var unknownCallables = diagnostics.Where(DiagnosticTools.ErrorType(ErrorCode.UnknownIdentifier));
            var unknownTypes = diagnostics.Where(DiagnosticTools.ErrorType(ErrorCode.UnknownType));
            if (!unknownCallables.Any() && !unknownTypes.Any()) return Enumerable.Empty<(string, WorkspaceEdit)>();

            var suggestionsForIds = unknownCallables.Select(d => d.Range.Start)
                .SelectMany(pos => file.NamespaceSuggestionsForIdAtPosition(pos, compilation, out var _));
            var suggestionsForTypes = unknownTypes.Select(d => d.Range.Start)
                .SelectMany(pos => file.NamespaceSuggestionsForTypeAtPosition(pos, compilation, out var _));
            return file.OpenDirectiveSuggestions(lineNr, suggestionsForIds.Concat(suggestionsForTypes).ToArray())
                .Select(edit => (edit.NewText.Trim().Trim(';'), file.GetWorkspaceEdit(edit)));
        }

        /// <summary>
        /// Returns a sequence of suggestions on how deprecated syntax can be updated based on the generated diagnostics, 
        /// and given the file for which those diagnostics were generated. 
        /// Returns an empty enumerable if any of the given arguments is null. 
        /// </summary>
        internal static IEnumerable<(string, WorkspaceEdit)> SuggestionsForDeprecatedSyntax
            (this FileContentManager file, IEnumerable<Diagnostic> diagnostics)
        {
            if (file == null || diagnostics == null) return Enumerable.Empty<(string, WorkspaceEdit)>();
            var deprecatedUnitTypes = diagnostics.Where(DiagnosticTools.WarningType(WarningCode.DeprecatedUnitType));
            var deprecatedNOToperators = diagnostics.Where(DiagnosticTools.WarningType(WarningCode.DeprecatedNOToperator));
            var deprecatedANDoperators = diagnostics.Where(DiagnosticTools.WarningType(WarningCode.DeprecatedANDoperator));
            var deprecatedORoperators = diagnostics.Where(DiagnosticTools.WarningType(WarningCode.DeprecatedORoperator));
            var deprecatedOpCharacteristics = diagnostics.Where(DiagnosticTools.WarningType(WarningCode.DeprecatedOpCharacteristics));

            (string, WorkspaceEdit) ReplaceWith(string text, LSP.Range range)
            {
                bool NeedsWs(Char ch) => Char.IsLetterOrDigit(ch) || ch == '_';
                if (range?.Start != null && range.End != null)
                {
                    var beforeEdit = file.GetLine(range.Start.Line).Text.Substring(0, range.Start.Character);
                    var afterEdit = file.GetLine(range.End.Line).Text.Substring(range.End.Character);
                    if (beforeEdit.Any() && NeedsWs(beforeEdit.Last())) text = $" {text}";
                    if (afterEdit.Any() && NeedsWs(afterEdit.First())) text = $"{text} ";
                }
                var edit = new TextEdit { Range = range?.Copy(), NewText = text };
                return ($"Replace with \"{text.Trim()}\".", file.GetWorkspaceEdit(edit));
            }

            // update deprecated keywords and operators

            var suggestionsForUnitType = deprecatedUnitTypes.Select(d => ReplaceWith(Keywords.qsUnit.id, d.Range));
            var suggestionsForNOT = deprecatedNOToperators.Select(d => ReplaceWith(Keywords.qsNOTop.op, d.Range));
            var suggestionsForAND = deprecatedANDoperators.Select(d => ReplaceWith(Keywords.qsANDop.op, d.Range));
            var suggestionsForOR = deprecatedORoperators.Select(d => ReplaceWith(Keywords.qsORop.op, d.Range));

            // update deprecated operation characteristics syntax

            string CharacteristicsAnnotation(Characteristics c)
            {
<<<<<<< HEAD
                var charEx = SyntaxTreeToQs.CharacteristicsExpression(SymbolResolution.ResolveCharacteristics(c));
=======
                var charEx = SyntaxTreeToQsharp.CharacteristicsExpression(SymbolResolution.ResolveCharacteristics(c));
>>>>>>> 759c6661
                return charEx == null ? "" : $"{Keywords.qsCharacteristics.id} {charEx}";
            }

            var suggestionsForOpCharacteristics = deprecatedOpCharacteristics.SelectMany(d =>
            {
                // TODO: TryGetQsSymbolInfo currently only returns information about the inner most leafs rather than all types etc. 
                // Once it returns indeed all types in the fragment, the following code block should be replaced by the commented out code below. 
                var fragment = file.TryGetFragmentAt(d.Range.Start, out var _);
                IEnumerable<Characteristics> GetCharacteristics(QsTuple<Tuple<QsSymbol, QsType>> argTuple) =>
                    SyntaxGenerator.ExtractItems(argTuple).SelectMany(item => item.Item2.ExtractCharacteristics()).Distinct();
                var characteristicsInFragment =
                    fragment?.Kind is QsFragmentKind.FunctionDeclaration function ? GetCharacteristics(function.Item2.Argument) :
                    fragment?.Kind is QsFragmentKind.OperationDeclaration operation ? GetCharacteristics(operation.Item2.Argument) :
                    fragment?.Kind is QsFragmentKind.TypeDefinition type ? GetCharacteristics(type.Item2) :
                    Enumerable.Empty<Characteristics>();

                //var symbolInfo = file.TryGetQsSymbolInfo(d.Range.Start, false, out var fragment);
                //var characteristicsInFragment = (symbolInfo?.UsedTypes ?? Enumerable.Empty<QsType>())
                //    .SelectMany(t => t.ExtractCharacteristics()).Distinct();
                var fragmentStart = fragment?.GetRange()?.Start;
                return characteristicsInFragment
                    .Where(c => c.Range.IsValue && DiagnosticTools.GetAbsoluteRange(fragmentStart, c.Range.Item).Overlaps(d.Range))
                    .Select(c => ReplaceWith(CharacteristicsAnnotation(c), d.Range));
            });

            return suggestionsForOpCharacteristics.ToArray()
                .Concat(suggestionsForUnitType)
                .Concat(suggestionsForNOT)
                .Concat(suggestionsForAND)
                .Concat(suggestionsForOR);
        }

        /// <summary>
        /// Returns a sequence of suggestions for update-and-reassign statements based on the generated diagnostics, 
        /// and given the file for which those diagnostics were generated. 
        /// Returns an empty enumerable if any of the given arguments is null. 
        /// </summary>
        internal static IEnumerable<(string, WorkspaceEdit)> SuggestionsForUpdateAndReassignStatements
            (this FileContentManager file, IEnumerable<Diagnostic> diagnostics)
        {
            if (file == null || diagnostics == null) return Enumerable.Empty<(string, WorkspaceEdit)>();
            var updateOfArrayItemExprs = diagnostics.Where(DiagnosticTools.ErrorType(ErrorCode.UpdateOfArrayItemExpr));

            (string, WorkspaceEdit) SuggestedCopyAndUpdateExpr(CodeFragment fragment)
            {
                var exprInfo = Parsing.ProcessUpdateOfArrayItemExpr.Invoke(fragment.Text);
                // Skip if the statement did not match a pattern for which we can give a code action
                if (exprInfo == null || (exprInfo.Item1.Line == 1 && exprInfo.Item1.Column == 1)) return ("", null);

                // Convert set <identifier>[<index>] = <rhs> to set <identifier> w/= <index> <- <rhs>
                var rhs = $"{exprInfo.Item3} {Keywords.qsCopyAndUpdateOp.cont} {exprInfo.Item4}";
                var outputStr = $"{Keywords.qsValueUpdate.id} {exprInfo.Item2} {Keywords.qsCopyAndUpdateOp.op}= {rhs}";
                var fragmentRange = fragment.GetRange();
                var edit = new TextEdit { Range = fragmentRange.Copy(), NewText = outputStr };
                return ("Replace with an update-and-reassign statement.", file.GetWorkspaceEdit(edit));
            }

            return updateOfArrayItemExprs
                .Select(d => file?.TryGetFragmentAt(d.Range.Start, out var _, includeEnd: true))
                .Where(frag => frag != null)
                .Select(frag => SuggestedCopyAndUpdateExpr(frag))
                .Where(s => s.Item2 != null);
        }

        /// <summary>
        /// Returns a sequence of suggestions for replacing ranges over array indices with the corresponding library call, 
        /// provided the corresponding library is referenced. 
        /// Returns an empty enumerable if this is not the case or any of the given arguments is null. 
        /// </summary>
        internal static IEnumerable<(string, WorkspaceEdit)> SuggestionsForIndexRange
            (this FileContentManager file, CompilationUnit compilation, LSP.Range range)
        {
            if (file == null || compilation == null || range?.Start == null) return Enumerable.Empty<(string, WorkspaceEdit)>();
            var indexRangeNamespaces = compilation.GlobalSymbols.NamespacesContainingCallable(BuiltIn.IndexRange.Name);
            if (!indexRangeNamespaces.Contains(BuiltIn.IndexRange.Namespace)) return Enumerable.Empty<(string, WorkspaceEdit)>();
            var suggestedOpenDir = file.OpenDirectiveSuggestions(range.Start.Line, BuiltIn.IndexRange.Namespace);

            /// Returns true the given expression is of the form "0 .. Length(args) - 1", 
            /// as well as the range of the entire expression and the argument tuple "(args)" as out parameters. 
            bool IsIndexRange(QsExpression iterExpr, Position offset, out LSP.Range exprRange, out LSP.Range argRange)
            {
                if (iterExpr.Expression is QsExpressionKind<QsExpression, QsSymbol, QsType>.RangeLiteral rangeExpression && iterExpr.Range.IsValue &&                               // iterable expression is a valid range literal
                    rangeExpression.Item1.Expression is QsExpressionKind<QsExpression, QsSymbol, QsType>.IntLiteral intLiteralExpression && intLiteralExpression.Item == 0L &&      // .. starting at 0 ..
                    rangeExpression.Item2.Expression is QsExpressionKind<QsExpression, QsSymbol, QsType>.SUB SUBExpression &&                                                       // .. and ending in subracting ..
                    SUBExpression.Item2.Expression is QsExpressionKind<QsExpression, QsSymbol, QsType>.IntLiteral subIntLiteralExpression && subIntLiteralExpression.Item == 1L &&  // .. 1 from ..
                    SUBExpression.Item1.Expression is QsExpressionKind<QsExpression, QsSymbol, QsType>.CallLikeExpression callLikeExression &&                                      // .. a call ..
                    callLikeExression.Item1.Expression is QsExpressionKind<QsExpression, QsSymbol, QsType>.Identifier identifier &&                                                 // .. to and identifier ..
                    identifier.Item1.Symbol is QsSymbolKind<QsSymbol>.Symbol symName && symName.Item.Value == BuiltIn.Length.Name.Value &&                                          // .. "Length" called with ..
                    callLikeExression.Item2.Expression is QsExpressionKind<QsExpression, QsSymbol, QsType>.ValueTuple valueTuple && callLikeExression.Item2.Range.IsValue)          // .. a valid argument tuple
                {
                    exprRange = DiagnosticTools.GetAbsoluteRange(offset, iterExpr.Range.Item);
                    argRange = DiagnosticTools.GetAbsoluteRange(offset, callLikeExression.Item2.Range.Item);
                    return true;
                }

                (exprRange, argRange) = (null, null);
                return false;
            }

            /// Returns the text edits for replacing an range over the indices with the corresponding library call if the given code fragment is a suitable for-loop intro.
            /// The returned edits do *not* include an edit for adding the corresponding open-directive if necessary. 
            IEnumerable<TextEdit> IndexRangeEdits(CodeFragment fragment)
            {
                if (fragment.Kind is QsFragmentKind.ForLoopIntro forLoopIntro && // todo: in principle we could give these suggestions for any index range
                    IsIndexRange(forLoopIntro.Item2, fragment.GetRange().Start, out var iterExprRange, out var argTupleRange))
                {
                    yield return new TextEdit()
                    {
                        Range = new LSP.Range() { Start = iterExprRange.Start, End = argTupleRange.Start },
                        NewText = BuiltIn.IndexRange.Name.Value
                    };
                    yield return new TextEdit()
                    {
                        Range = new LSP.Range() { Start = argTupleRange.End, End = iterExprRange.End },
                        NewText = ""
                    };
                }
            }

            var fragments = file.FragmentsOverlappingWithRange(range);
            var edits = fragments.SelectMany(IndexRangeEdits);
            return edits.Any() 
                ? new[] { ("Use IndexRange to iterate over indices.", file.GetWorkspaceEdit(suggestedOpenDir.Concat(edits).ToArray())) } 
                : Enumerable.Empty<(string, WorkspaceEdit)>();
        }

        /// <summary>
        /// Returns a sequence of suggestions for removing code that is never executed based on the generated diagnostics, 
        /// and given the file for which those diagnostics were generated. 
        /// Returns an empty enumerable if any of the given arguments is null. 
        /// </summary>
        internal static IEnumerable<(string, WorkspaceEdit)> SuggestionsForUnreachableCode
            (this FileContentManager file, IEnumerable<Diagnostic> diagnostics)
        {
            if (file == null || diagnostics == null) return Enumerable.Empty<(string, WorkspaceEdit)>();
            var unreachableCode = diagnostics.Where(DiagnosticTools.WarningType(WarningCode.UnreachableCode));

            WorkspaceEdit SuggestedRemoval(Position pos)
            {
                var fragment = file.TryGetFragmentAt(pos, out var currentFragToken);
                var lastFragToken = new CodeFragment.TokenIndex(currentFragToken);
                if (fragment == null || --lastFragToken == null) return null;

                // work off of the last reachable fragment, if there is one
                var lastBeforeErase = lastFragToken.GetFragment();
                var eraseStart = lastBeforeErase.GetRange().End;

                // find the last fragment in the scope
                while (currentFragToken != null)
                {
                    lastFragToken = currentFragToken;
                    currentFragToken = currentFragToken.NextOnScope(true);
                }
                var lastInScope = lastFragToken.GetFragment();
                var eraseEnd = lastInScope.GetRange().End;

                // determine the whitespace for the replacement string
                var lastLine = file.GetLine(lastFragToken.Line).Text.Substring(0, lastInScope.GetRange().Start.Character);
                var trimmedLastLine = lastLine.TrimEnd();
                var whitespace = lastLine.Substring(trimmedLastLine.Length, lastLine.Length - trimmedLastLine.Length);

                // build the replacement string
                var replaceString = lastBeforeErase.FollowedBy == CodeFragment.MissingDelimiter ? "" : $"{lastBeforeErase.FollowedBy}";
                replaceString += eraseStart.Line == eraseEnd.Line ? " " : $"{Environment.NewLine}{whitespace}";

                // create and return a suitable edit
                var edit = new TextEdit { Range = new LSP.Range { Start = eraseStart, End = eraseEnd }, NewText = replaceString };
                return file.GetWorkspaceEdit(edit);
            }

            return unreachableCode
                .Select(d => SuggestedRemoval(d.Range?.Start))
                .Where(edit => edit != null)
                .Select(edit => ("Remove unreachable code.", edit));
        }

        /// <summary>
        /// Returns a sequence of suggestions to insert doc comments for an undocumented declaration that overlap with the given range in the given file. 
        /// Returns an empty enumerable if more than one code fragment overlaps with the given range,
        /// or the overlapping fragment does not contain a declaration,
        /// or the overlapping fragment contains a declaration that is already documented,
        /// or if any of the given arguments is null. 
        /// </summary>
        internal static IEnumerable<(string, WorkspaceEdit)> DocCommentSuggestions(this FileContentManager file, LSP.Range range)
        {
            var overlapping = file?.FragmentsOverlappingWithRange(range);
            var fragment = overlapping?.FirstOrDefault();
            if (fragment?.Kind == null || overlapping.Count() != 1) return Enumerable.Empty<(string, WorkspaceEdit)>(); // only suggest doc comment directly on the declaration

            var (nsDecl, callableDecl, typeDecl) = (fragment.Kind.DeclaredNamespace(), fragment.Kind.DeclaredCallable(), fragment.Kind.DeclaredType());
            var declSymbol = nsDecl.IsValue ? nsDecl.Item.Item1.Symbol 
                : callableDecl.IsValue ? callableDecl.Item.Item1.Symbol
                : typeDecl.IsValue ? typeDecl.Item.Item1.Symbol : null;
            var declStart = fragment.GetRange().Start;
            if (declSymbol == null || file.DocumentingComments(declStart).Any()) return Enumerable.Empty<(string, WorkspaceEdit)>();

            // set declStart to the position of the first attribute attached to the declaration
            bool EmptyOrFirstAttribute(IEnumerable<CodeFragment> line, out CodeFragment att)
            {
                att = line?.Reverse().TakeWhile(t => t.Kind is QsFragmentKind.DeclarationAttribute).LastOrDefault();
                return att != null || (line != null && !line.Any());
            }
            var preceding = file.GetTokenizedLine(declStart.Line).TakeWhile(ContextBuilder.TokensUpTo(new Position(0, declStart.Character)));
            for (var lineNr = declStart.Line; EmptyOrFirstAttribute(preceding, out var precedingAttribute); )
            {
                if (precedingAttribute != null)
                { declStart = precedingAttribute.GetRange().Start.WithUpdatedLineNumber(lineNr); }
                preceding = lineNr-- > 0 ? file.GetTokenizedLine(lineNr) : (IEnumerable<CodeFragment>)null;
            }

            var docPrefix = "/// ";
            var endLine = $"{Environment.NewLine}{file.GetLine(declStart.Line).Text.Substring(0, declStart.Character)}";
            var docString = $"{docPrefix}# Summary{endLine}{docPrefix}{endLine}";

            var (argTuple, typeParams) =
                callableDecl.IsValue ? (callableDecl.Item.Item2.Item2.Argument, callableDecl.Item.Item2.Item2.TypeParameters) :
                typeDecl.IsValue ? (typeDecl.Item.Item2, ImmutableArray<QsSymbol>.Empty) :
                (null, ImmutableArray<QsSymbol>.Empty);
            var hasOutput = callableDecl.IsValue && !callableDecl.Item.Item2.Item2.ReturnType.Type.IsUnitType;

            var args = argTuple == null ? ImmutableArray<Tuple<QsSymbol, QsType>>.Empty : SyntaxGenerator.ExtractItems(argTuple);
            docString = String.Concat(
                docString,
                // Document Input Parameters
                args.Any() ? $"{docPrefix}# Input{endLine}" : String.Empty,
                String.Concat(args.Select(x => $"{docPrefix}## {x.Item1.Symbol.AsDeclarationName(null)}{endLine}{docPrefix}{endLine}")),
                // Document Output 
                hasOutput ? $"{docPrefix}# Output{endLine}{docPrefix}{endLine}" : String.Empty,
                // Document Type Parameters
                typeParams.Any() ? $"{docPrefix}# Type Parameters{endLine}" : String.Empty,
                String.Concat(typeParams.Select(x => $"{docPrefix}## '{x.Symbol.AsDeclarationName(null)}{endLine}{docPrefix}{endLine}"))
            );

            var whichDecl = $" for {declSymbol.AsDeclarationName(null)}";
            var suggestedEdit = file.GetWorkspaceEdit(new TextEdit { Range = new LSP.Range { Start = declStart, End = declStart }, NewText = docString });
            return new[] { ($"Add documentation{whichDecl}.", suggestedEdit) };
        }
    }
}<|MERGE_RESOLUTION|>--- conflicted
+++ resolved
@@ -220,11 +220,7 @@
 
             string CharacteristicsAnnotation(Characteristics c)
             {
-<<<<<<< HEAD
-                var charEx = SyntaxTreeToQs.CharacteristicsExpression(SymbolResolution.ResolveCharacteristics(c));
-=======
                 var charEx = SyntaxTreeToQsharp.CharacteristicsExpression(SymbolResolution.ResolveCharacteristics(c));
->>>>>>> 759c6661
                 return charEx == null ? "" : $"{Keywords.qsCharacteristics.id} {charEx}";
             }
 
