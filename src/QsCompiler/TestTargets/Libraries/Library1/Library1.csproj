﻿<Project Sdk="Microsoft.NET.Sdk" InitialTargets="EnsureRecompileOnChange">
  <PropertyGroup>
    <OutputType>Library</OutputType>
    <TargetFramework>netcoreapp3.0</TargetFramework>
    <PlatformTarget>x64</PlatformTarget>
    <QsharpLangVersion>0.10</QsharpLangVersion>
  </PropertyGroup>

  <ItemGroup>
<<<<<<< HEAD
    <PackageReference Include="Microsoft.Quantum.Simulators" Version="0.10.1911.2803-alpha" />
=======
    <PackageReference Include="Microsoft.Quantum.Simulators" Version="0.10.1912.1204-alpha" />
>>>>>>> 3c3fb7bd
  </ItemGroup>

  <ItemGroup>
    <ProjectReference Include="..\..\..\CommandLineTool\CommandLineTool.csproj">
      <ReferenceOutputAssembly>false</ReferenceOutputAssembly>
    </ProjectReference>
  </ItemGroup>

  <PropertyGroup>
    <QscExe>dotnet</QscExe>
    <QsLib>"../../../CommandLineTool/bin/$(Configuration)/netcoreapp3.0/qsc.dll"</QsLib>
  </PropertyGroup>

  <Target Name="EnsureRecompileOnChange">
    <ItemGroup>
      <UpToDateCheckInput Include="@(None)" />
      <UpToDateCheckInput Include="@(Content)" />
    </ItemGroup>
  </Target>
  
  <Target Name="QsharpCompile" Condition="'$(DesignTimeBuild)' != 'true'" AfterTargets="CoreBuild">
    <ItemGroup>
      <QsReferences Include="@(ReferencePath)" Condition="$([System.Text.RegularExpressions.Regex]::IsMatch(%(FullPath), '(?i)system.|mscorlib|netstandard.library|microsoft.netcore.app')) == false" />
      <QsSourceFiles Include="@(None)" Condition="$([System.Text.RegularExpressions.Regex]::IsMatch(%(FullPath), '.qs$')) == true" />
      <QsSourceFiles Include="**\*.qs" Exclude="@(QsSourceFiles)" />
    </ItemGroup>
    <PropertyGroup>
      <QscCommand>$(QscExe) $(QsLib) build -v --format MsBuild --proj "$(MSBuildProjectName)" -i "@(QsSourceFiles,'" "')" -r "@(QsReferences,'" "')" -o $(OutputPath)</QscCommand>
    </PropertyGroup>
    <Exec Command="$(QscCommand)" IgnoreExitCode="false" />
  </Target>
</Project><|MERGE_RESOLUTION|>--- conflicted
+++ resolved
@@ -7,11 +7,7 @@
   </PropertyGroup>
 
   <ItemGroup>
-<<<<<<< HEAD
-    <PackageReference Include="Microsoft.Quantum.Simulators" Version="0.10.1911.2803-alpha" />
-=======
     <PackageReference Include="Microsoft.Quantum.Simulators" Version="0.10.1912.1204-alpha" />
->>>>>>> 3c3fb7bd
   </ItemGroup>
 
   <ItemGroup>
