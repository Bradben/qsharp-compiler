--- conflicted
+++ resolved
@@ -124,11 +124,7 @@
         /// <param name="t">The resolved type</param>
         /// <returns>A string containing the source representation of the type</returns>
         internal static string ResolvedTypeToString(ResolvedType t) =>
-<<<<<<< HEAD
-            SyntaxTreeToQs.Default.ToCode(t);
-=======
             SyntaxTreeToQsharp.Default.ToCode(t);
->>>>>>> 759c6661
 
         /// <summary>
         /// Populates a YAML mapping node with information describing a Q# resolved type.
