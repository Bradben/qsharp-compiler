// Copyright (c) Microsoft Corporation. All rights reserved.
// Licensed under the MIT License.

namespace Microsoft.Quantum.QsCompiler.Experimental

open Microsoft.Quantum.QsCompiler.Experimental.Utils
open Microsoft.Quantum.QsCompiler.SyntaxExtensions
open Microsoft.Quantum.QsCompiler.SyntaxTokens
open Microsoft.Quantum.QsCompiler.SyntaxTree
open Microsoft.Quantum.QsCompiler.Transformations


/// The SyntaxTreeTransformation used to unroll loops
<<<<<<< HEAD
type LoopUnrolling private (unsafe : string) =
    inherit TransformationBase()

    new (callables, maxSize) as this = 
        new LoopUnrolling("unsafe") then
            this.Namespaces <- new LoopUnrollingNamespaces(this)
            this.StatementKinds <- new LoopUnrollingStatementKinds(this, callables, maxSize)
=======
type LoopUnrolling private (_private_ : string) =
    inherit TransformationBase()

    new (callables, maxSize) as this = 
        new LoopUnrolling("_private_") then
            this.Namespaces <- new LoopUnrollingNamespaces(this)
            this.StatementKinds <- new LoopUnrollingStatementKinds(this, callables, maxSize)
            this.Expressions <- new Core.ExpressionTransformation(this, Core.TransformationOptions.Disabled)
            this.Types <- new Core.TypeTransformation(this, Core.TransformationOptions.Disabled)
>>>>>>> 759c6661

/// private helper class for LoopUnrolling
and private LoopUnrollingNamespaces (parent : LoopUnrolling) = 
    inherit NamespaceTransformationBase(parent)

<<<<<<< HEAD
    override __.Transform x =
        let x = base.Transform x
        VariableRenaming().Namespaces.Transform x
=======
    override __.OnNamespace x =
        let x = base.OnNamespace x
        VariableRenaming().Namespaces.OnNamespace x
>>>>>>> 759c6661

/// private helper class for LoopUnrolling
and private LoopUnrollingStatementKinds (parent : LoopUnrolling, callables, maxSize) = 
    inherit Core.StatementKindTransformation(parent)

<<<<<<< HEAD
    override this.onForStatement stm =
        let loopVar = fst stm.LoopItem |> this.onSymbolTuple
        let iterVals = this.Expressions.Transform stm.IterationValues
        let loopVarType = this.Expressions.Types.Transform (snd stm.LoopItem)
        let body = this.Statements.Transform stm.Body
=======
    override this.OnForStatement stm =
        let loopVar = fst stm.LoopItem |> this.OnSymbolTuple
        let iterVals = this.Expressions.OnTypedExpression stm.IterationValues
        let loopVarType = this.Expressions.Types.OnType (snd stm.LoopItem)
        let body = this.Statements.OnScope stm.Body
>>>>>>> 759c6661
        maybe {
            let! iterValsList =
                match iterVals.Expression with
                | RangeLiteral _ when isLiteral callables iterVals ->
                    rangeLiteralToSeq iterVals.Expression |> Seq.map (IntLiteral >> wrapExpr Int) |> List.ofSeq |> Some
                | ValueArray va -> va |> List.ofSeq |> Some
                | _ -> None
            do! check (iterValsList.Length <= maxSize)
            let iterRange = iterValsList |> List.map (fun x ->
                let variableDecl = QsBinding.New ImmutableBinding (loopVar, x) |> QsVariableDeclaration |> wrapStmt
                let innerScope = { stm.Body with Statements = stm.Body.Statements.Insert(0, variableDecl) }
                innerScope |> newScopeStatement |> wrapStmt)
            let outerScope = QsScope.New (iterRange, stm.Body.KnownSymbols)
<<<<<<< HEAD
            return outerScope |> newScopeStatement |> this.Transform
=======
            return outerScope |> newScopeStatement |> this.OnStatementKind
>>>>>>> 759c6661
        }
        |? (QsForStatement.New ((loopVar, loopVarType), iterVals, body) |> QsForStatement)
<|MERGE_RESOLUTION|>--- conflicted
+++ resolved
@@ -11,15 +11,6 @@
 
 
 /// The SyntaxTreeTransformation used to unroll loops
-<<<<<<< HEAD
-type LoopUnrolling private (unsafe : string) =
-    inherit TransformationBase()
-
-    new (callables, maxSize) as this = 
-        new LoopUnrolling("unsafe") then
-            this.Namespaces <- new LoopUnrollingNamespaces(this)
-            this.StatementKinds <- new LoopUnrollingStatementKinds(this, callables, maxSize)
-=======
 type LoopUnrolling private (_private_ : string) =
     inherit TransformationBase()
 
@@ -29,39 +20,24 @@
             this.StatementKinds <- new LoopUnrollingStatementKinds(this, callables, maxSize)
             this.Expressions <- new Core.ExpressionTransformation(this, Core.TransformationOptions.Disabled)
             this.Types <- new Core.TypeTransformation(this, Core.TransformationOptions.Disabled)
->>>>>>> 759c6661
 
 /// private helper class for LoopUnrolling
 and private LoopUnrollingNamespaces (parent : LoopUnrolling) = 
     inherit NamespaceTransformationBase(parent)
 
-<<<<<<< HEAD
-    override __.Transform x =
-        let x = base.Transform x
-        VariableRenaming().Namespaces.Transform x
-=======
     override __.OnNamespace x =
         let x = base.OnNamespace x
         VariableRenaming().Namespaces.OnNamespace x
->>>>>>> 759c6661
 
 /// private helper class for LoopUnrolling
 and private LoopUnrollingStatementKinds (parent : LoopUnrolling, callables, maxSize) = 
     inherit Core.StatementKindTransformation(parent)
 
-<<<<<<< HEAD
-    override this.onForStatement stm =
-        let loopVar = fst stm.LoopItem |> this.onSymbolTuple
-        let iterVals = this.Expressions.Transform stm.IterationValues
-        let loopVarType = this.Expressions.Types.Transform (snd stm.LoopItem)
-        let body = this.Statements.Transform stm.Body
-=======
     override this.OnForStatement stm =
         let loopVar = fst stm.LoopItem |> this.OnSymbolTuple
         let iterVals = this.Expressions.OnTypedExpression stm.IterationValues
         let loopVarType = this.Expressions.Types.OnType (snd stm.LoopItem)
         let body = this.Statements.OnScope stm.Body
->>>>>>> 759c6661
         maybe {
             let! iterValsList =
                 match iterVals.Expression with
@@ -75,10 +51,6 @@
                 let innerScope = { stm.Body with Statements = stm.Body.Statements.Insert(0, variableDecl) }
                 innerScope |> newScopeStatement |> wrapStmt)
             let outerScope = QsScope.New (iterRange, stm.Body.KnownSymbols)
-<<<<<<< HEAD
-            return outerScope |> newScopeStatement |> this.Transform
-=======
             return outerScope |> newScopeStatement |> this.OnStatementKind
->>>>>>> 759c6661
         }
         |? (QsForStatement.New ((loopVar, loopVarType), iterVals, body) |> QsForStatement)
