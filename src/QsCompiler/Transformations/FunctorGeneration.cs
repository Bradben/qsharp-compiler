--- conflicted
+++ resolved
@@ -20,13 +20,8 @@
     /// with a call to the operation after application of the functor given on initialization. 
     /// The default values used for auto-generation will be used for the additional functor arguments.  
     /// </summary>
-<<<<<<< HEAD
-    public class ApplyFunctorToOperationCalls :
-        QsSyntaxTreeTransformation<ApplyFunctorToOperationCalls.TransformationsState>
-=======
     public class ApplyFunctorToOperationCalls 
     : SyntaxTreeTransformation<ApplyFunctorToOperationCalls.TransformationsState>
->>>>>>> 759c6661
     {
         public class TransformationsState
         {
@@ -38,18 +33,11 @@
 
 
         public ApplyFunctorToOperationCalls(QsFunctor functor)
-<<<<<<< HEAD
-            : base(new TransformationsState(functor)) 
-        { 
-            this.StatementKinds = new IgnoreOuterBlockInConjugations<TransformationsState>(this);
-            this.ExpressionKinds = new ExpressionKindTransformation(this);
-=======
         : base(new TransformationsState(functor)) 
         { 
             this.StatementKinds = new IgnoreOuterBlockInConjugations<TransformationsState>(this);
             this.ExpressionKinds = new ExpressionKindTransformation(this);
             this.Types = new TypeTransformation<TransformationsState>(this, TransformationOptions.Disabled);
->>>>>>> 759c6661
         }
 
 
@@ -59,31 +47,6 @@
             SyntaxGenerator.ImmutableQubitArrayWithName(NonNullable<string>.New(InternalUse.ControlQubitsName));
 
         public static readonly Func<QsScope, QsScope> ApplyAdjoint =
-<<<<<<< HEAD
-            new ApplyFunctorToOperationCalls(QsFunctor.Adjoint).Statements.Transform;
-
-        public static readonly Func<QsScope, QsScope> ApplyControlled =
-            new ApplyFunctorToOperationCalls(QsFunctor.Controlled).Statements.Transform;
-
-
-        // helper classes
-
-        /// <summary>
-        /// Replaces each operation call with a call to the operation after application of the given functor. 
-        /// The default values used for auto-generation will be used for the additional functor arguments.  
-        /// </summary>
-        public class ExpressionKindTransformation :
-            Core.ExpressionKindTransformation<TransformationsState>
-        {
-            public ExpressionKindTransformation(QsSyntaxTreeTransformation<TransformationsState> parent)
-                : base(parent)
-            { }
-
-            public ExpressionKindTransformation(QsFunctor functor)
-                : base(new TransformationsState(functor))
-            { }
-
-=======
             new ApplyFunctorToOperationCalls(QsFunctor.Adjoint).Statements.OnScope;
 
         public static readonly Func<QsScope, QsScope> ApplyControlled =
@@ -104,25 +67,16 @@
 
             public ExpressionKindTransformation(QsFunctor functor)
             : base(new TransformationsState(functor)) { }
->>>>>>> 759c6661
 
 
             public override QsExpressionKind<TypedExpression, Identifier, ResolvedType> OnOperationCall(TypedExpression method, TypedExpression arg)
             {
-<<<<<<< HEAD
-                if (this.Transformation.InternalState.FunctorToApply.IsControlled)
-=======
                 if (this.SharedState.FunctorToApply.IsControlled)
->>>>>>> 759c6661
                 {
                     method = SyntaxGenerator.ControlledOperation(method);
                     arg = SyntaxGenerator.ArgumentWithControlQubits(arg, ControlQubits);
                 }
-<<<<<<< HEAD
-                else if (this.Transformation.InternalState.FunctorToApply.IsAdjoint)
-=======
                 else if (this.SharedState.FunctorToApply.IsAdjoint)
->>>>>>> 759c6661
                 {
                     method = SyntaxGenerator.AdjointOperation(method);
                 }
@@ -136,24 +90,6 @@
     /// <summary>
     /// Ensures that the outer block of conjugations is ignored during transformation. 
     /// </summary>
-<<<<<<< HEAD
-    public class IgnoreOuterBlockInConjugations<T> :
-        Core.StatementKindTransformation<T>
-    {
-        public IgnoreOuterBlockInConjugations(QsSyntaxTreeTransformation<T> parent)
-            : base(parent)
-        { }
-
-        public IgnoreOuterBlockInConjugations(T sharedInternalState)
-            : base(sharedInternalState)
-        { }
-
-        public override QsStatementKind onConjugation(QsConjugation stm)
-        {
-            var inner = stm.InnerTransformation;
-            var innerLoc = this.Transformation.Statements.onLocation(inner.Location);
-            var transformedInner = new QsPositionedBlock(this.Transformation.Statements.Transform(inner.Body), innerLoc, inner.Comments);
-=======
     public class IgnoreOuterBlockInConjugations<T> 
     : StatementKindTransformation<T>
     {
@@ -169,7 +105,6 @@
             var inner = stm.InnerTransformation;
             var innerLoc = this.Transformation.Statements.OnLocation(inner.Location);
             var transformedInner = new QsPositionedBlock(this.Transformation.Statements.OnScope(inner.Body), innerLoc, inner.Comments);
->>>>>>> 759c6661
             return QsStatementKind.NewQsConjugation(new QsConjugation(stm.OuterTransformation, transformedInner));
         }
     }
@@ -182,29 +117,6 @@
     /// Otherwise the transformation will succeed, but the generated scope is not necessarily valid. 
     /// Throws an InvalidOperationException if the scope to transform contains while-loops. 
     /// </summary>
-<<<<<<< HEAD
-    internal class ReverseOrderOfOperationCalls :
-        SelectByAllContainedExpressions 
-    {
-        public ReverseOrderOfOperationCalls() :
-            base(ex => !ex.InferredInformation.HasLocalQuantumDependency, false) // no need to evaluate subexpressions
-        { 
-            this.StatementKinds = new ReverseLoops(this);
-            this.Statements = new StatementTransformation(this);
-        }
-
-
-        // helper classes
-
-        private class StatementTransformation
-            : StatementTransformation<ReverseOrderOfOperationCalls>
-        {
-            public StatementTransformation(ReverseOrderOfOperationCalls parent)
-                : base(state => new ReverseOrderOfOperationCalls(), parent)
-            { }
-
-            public override QsScope Transform(QsScope scope)
-=======
     internal class ReverseOrderOfOperationCalls 
     : SelectByAllContainedExpressions 
     {
@@ -226,19 +138,13 @@
             : base(state => new ReverseOrderOfOperationCalls(), parent) { }
 
             public override QsScope OnScope(QsScope scope)
->>>>>>> 759c6661
             {
                 var topStatements = ImmutableArray.CreateBuilder<QsStatement>();
                 var bottomStatements = new List<QsStatement>();
                 foreach (var statement in scope.Statements)
                 {
-<<<<<<< HEAD
-                    var transformed = this.onStatement(statement);
-                    if (this.SubSelector.InternalState.SatisfiesCondition) topStatements.Add(statement);
-=======
                     var transformed = this.OnStatement(statement);
                     if (this.SubSelector.SharedState.SatisfiesCondition) topStatements.Add(statement);
->>>>>>> 759c6661
                     else bottomStatements.Add(transformed);
                 }
                 bottomStatements.Reverse();
@@ -252,20 +158,11 @@
         /// Outer transformations of conjugations are left unchanged.
         /// Throws an InvalidOperationException upon while-loops. 
         /// </summary>
-<<<<<<< HEAD
-        private class ReverseLoops : 
-            IgnoreOuterBlockInConjugations<TransformationState>
-        {
-            internal ReverseLoops(ReverseOrderOfOperationCalls parent) :
-                base(parent) 
-            { }
-=======
         private class ReverseLoops 
         : IgnoreOuterBlockInConjugations<TransformationState>
         {
             internal ReverseLoops(ReverseOrderOfOperationCalls parent) 
             : base(parent) { }
->>>>>>> 759c6661
 
             public override QsStatementKind OnForStatement(QsForStatement stm)
             {
